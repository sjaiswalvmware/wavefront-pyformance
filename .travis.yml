dist: xenial
language: python
python:
  - '2.7'
  - '3.4'
  - '3.5'
  - '3.6'
  - '3.7'
install:
<<<<<<< HEAD
- pip install pyformance
- pip install wavefront-sdk-python
- pip install flake8 flake8-colors flake8-docstrings flake8-import-order
- pip install pep8-naming
- pip install pylint
- pip install psutil
=======
  - pip install pyformance
  - pip install wavefront-sdk-python
  - pip install flake8 flake8-colors flake8-docstrings flake8-import-order
  - pip install pep8-naming
  - pip install pylint
>>>>>>> 8989e002
before_script:
  - python -m flake8
  - python -m pylint wavefront_pyformance
script:
  - python -m unittest discover
  - if [[ "${TRAVIS_PULL_REQUEST}" != "false" ]]; then
      test -n "$(git diff -G version= $TRAVIS_COMMIT_RANGE setup.py)";
    fi
deploy:
  - provider: pypi
    user: wavefront-cs
    server: https://test.pypi.org/legacy/
    password:
      secure: dWIjYPu1efm3WOHOTZr4Ci2VsdlXq0mMjAujo/WH+7SpymM7QDx9WpYgGzeq/ISsHH5+Tn6fLeovGtVzIGyH2QWTBU8G+bkzKvWD4BEutGqXFZ+cBHf6TYGQ1OIlZQ0VhkGb4mPczSkQN4Q9mqBHJBwFrtACTuTaUvZqmhyxQpFrrnT8wGeBqJ0LA9SK/Vt4992TUMLPCmrqW3bkiLTu81oMVhJb/CIPG+hMMcjdn6loTRsvbpWWCoNvcYueUeYKgEoPirkOAa5xc87rE6Ld9HZSdHKpsvuTICFe9tDqkegAK4pI5pnQvN504WM66Q9iK1jEWTeKm8KBc9wDxi77S/o+y1l98D9ulzpu1SNoy5X+seIe1UTN5L2L8kGUjAU9BLs32h64+KiR8w5LJrcXmqaod3JoPjr9a/e/02hpz1NaLoVIcpqfq9oTgz0BYlmO/2RCoQi6V3q4nSn6DDxgDuHYr3uJz0AYaMc1TEGqHeUkGuJNxuP+m1C9Ite1crZfDRsKviie/CDToM3Lr2dOPk4R90N6tzlP31BV7WaCJfyIAFwW1osrPScZ32cFdvzQBRhHN49kliSF6FOAQiiegB74lOgvkMy4rLtXLSJcUea/3iD9oCpsa+1FJjtKAX0b70F2G1tF2GZ4wH5shT9m9/9zUAFAck056XPIs80ZRkE=
    on:
      python: 3.7
  - provider: pypi
    user: wavefront-cs
    password:
      secure: dWIjYPu1efm3WOHOTZr4Ci2VsdlXq0mMjAujo/WH+7SpymM7QDx9WpYgGzeq/ISsHH5+Tn6fLeovGtVzIGyH2QWTBU8G+bkzKvWD4BEutGqXFZ+cBHf6TYGQ1OIlZQ0VhkGb4mPczSkQN4Q9mqBHJBwFrtACTuTaUvZqmhyxQpFrrnT8wGeBqJ0LA9SK/Vt4992TUMLPCmrqW3bkiLTu81oMVhJb/CIPG+hMMcjdn6loTRsvbpWWCoNvcYueUeYKgEoPirkOAa5xc87rE6Ld9HZSdHKpsvuTICFe9tDqkegAK4pI5pnQvN504WM66Q9iK1jEWTeKm8KBc9wDxi77S/o+y1l98D9ulzpu1SNoy5X+seIe1UTN5L2L8kGUjAU9BLs32h64+KiR8w5LJrcXmqaod3JoPjr9a/e/02hpz1NaLoVIcpqfq9oTgz0BYlmO/2RCoQi6V3q4nSn6DDxgDuHYr3uJz0AYaMc1TEGqHeUkGuJNxuP+m1C9Ite1crZfDRsKviie/CDToM3Lr2dOPk4R90N6tzlP31BV7WaCJfyIAFwW1osrPScZ32cFdvzQBRhHN49kliSF6FOAQiiegB74lOgvkMy4rLtXLSJcUea/3iD9oCpsa+1FJjtKAX0b70F2G1tF2GZ4wH5shT9m9/9zUAFAck056XPIs80ZRkE=
    on:
      python: 3.7
      tags: true<|MERGE_RESOLUTION|>--- conflicted
+++ resolved
@@ -7,20 +7,12 @@
   - '3.6'
   - '3.7'
 install:
-<<<<<<< HEAD
-- pip install pyformance
-- pip install wavefront-sdk-python
-- pip install flake8 flake8-colors flake8-docstrings flake8-import-order
-- pip install pep8-naming
-- pip install pylint
-- pip install psutil
-=======
   - pip install pyformance
   - pip install wavefront-sdk-python
   - pip install flake8 flake8-colors flake8-docstrings flake8-import-order
   - pip install pep8-naming
   - pip install pylint
->>>>>>> 8989e002
+  - pip install psutil
 before_script:
   - python -m flake8
   - python -m pylint wavefront_pyformance
